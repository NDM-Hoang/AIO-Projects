--- conflicted
+++ resolved
@@ -932,386 +932,6 @@
 - Số lượng sample là 1239 – nếu giữ lại tất cả sẽ tận dụng tối đa dữ liệu.
 - Quá trình Cross-validation sẽ tự động chọn tham số α (hệ số điều chỉnh mức độ regularization) sao cho phù hợp nhất với cấu trúc dữ liệu thực, kể cả khi tồn tại outlier.
 
-<<<<<<< HEAD
-# VII. Model Selection: Tìm Kiếm Model Tốt Nhất
-
-## 1. Tại Sao Cần Model Selection?
-
-**Vấn đề**: Không có model nào là hoàn hảo cho mọi bài toán. Mỗi model có điểm mạnh và điểm yếu riêng:
-
-- **Linear Models (Ridge, Lasso)**: Đơn giản, dễ giải thích nhưng có thể không bắt được pattern phức tạp
-- **Tree-based (LightGBM, XGBoost)**: Mạnh mẽ, chính xác cao nhưng khó giải thích
-- **Regularized Models**: Cân bằng giữa độ chính xác và khả năng giải thích
-
-**Giải pháp**: So sánh **6 models khác nhau** để tìm ra model phù hợp nhất.
-
-**Chiến lược trong project này:**
-
-1. ✅ Train 6 models: Ridge, Lasso, ElasticNet, Huber, LightGBM, XGBoost
-2. ✅ Tune hyperparameters cho từng model
-3. ✅ Đánh giá bằng 5-fold Cross-Validation
-4. ✅ So sánh performance và chọn model tốt nhất
-
-## 2. Metrics: Đánh Giá Model Tốt Hay Không?
-
-Chúng ta dùng 3 metrics chính để đánh giá:
-
-### RMSE (Root Mean Squared Error)
-
-```
-RMSE = √[Σ(y_thực - y_dự_đoán)² / n]
-```
-
-- **Ý nghĩa**: Sai số trung bình (càng thấp càng tốt)
-- **Ưu điểm**: Phạt nặng các lỗi lớn (outliers có ảnh hưởng nhiều)
-- **Ví dụ**: RMSE = 0.125 nghĩa là sai số trung bình khoảng 0.125 (trong scale log)
-
-### MAE (Mean Absolute Error)
-
-```
-MAE = Σ|y_thực - y_dự_đoán| / n
-```
-
-- **Ý nghĩa**: Sai số tuyệt đối trung bình (càng thấp càng tốt)
-- **Ưu điểm**: Không bị ảnh hưởng quá nhiều bởi outliers
-- **Ví dụ**: MAE = 0.084 nghĩa là sai số trung bình 0.084
-
-### R² Score (R-squared)
-
-```
-R² = 1 - (SS_res / SS_tot)
-```
-
-- **Ý nghĩa**: Tỷ lệ variance được giải thích bởi model (càng cao càng tốt, tối đa = 1.0)
-- **Ví dụ**: R² = 0.906 nghĩa là model giải thích được 90.6% sự biến thiên của giá nhà
-- **Ưu điểm**: Dễ hiểu, có thể so sánh giữa các models
-
-### Cross-Validation Score
-
-**Vấn đề**: Nếu chỉ train/test một lần, kết quả có thể "may mắn" hoặc "không may"
-
-**Giải pháp**: **5-Fold Cross-Validation**
-
-```
-Dữ liệu được chia thành 5 phần:
-┌─────┬─────┬─────┬─────┬─────┐
-│  1  │  2  │  3  │  4  │  5  │
-└─────┴─────┴─────┴─────┴─────┘
-
-Lần 1: Train trên 2,3,4,5 → Test trên 1
-Lần 2: Train trên 1,3,4,5 → Test trên 2
-...
-Lần 5: Train trên 1,2,3,4 → Test trên 5
-
-→ Tính trung bình 5 kết quả
-```
-
-**Tại sao dùng CV?**
-
-- ✅ Kiểm tra model có **overfitting** không
-- ✅ Đánh giá **stability** của model
-- ✅ Tìm hyperparameters tốt nhất một cách **khách quan**
-
-## 3. Hyperparameter Tuning Strategy
-
-### Chiến Lược 1: Grid Search (Cho Linear Models)
-
-**Ý tưởng**: Thử **TẤT CẢ** các combinations của hyperparameters
-
-**Ví dụ với Ridge:**
-
-```python
-ridge_params = {
-    'alpha': [0.001, 0.01, 0.1, 1, 10, 50, 100]
-}
-# 7 giá trị alpha × 5 CV folds = 35 lần train
-
-from sklearn.model_selection import GridSearchCV
-from sklearn.linear_model import Ridge
-
-search = GridSearchCV(
-    Ridge(random_state=42),
-    ridge_params,
-    cv=5,                           # 5-fold cross-validation
-    scoring='neg_mean_squared_error',
-    n_jobs=-1
-)
-search.fit(X_train, y_train)
-
-print(f"Best alpha: {search.best_params_['alpha']}")
-# Output: Best alpha: 100
-```
-
-**Tại sao dùng Grid Search cho Linear Models?**
-
-- ✅ Không gian tham số nhỏ (1-2 tham số)
-- ✅ Có thể thử hết → Tìm được **global optimum**
-- ✅ Không tốn quá nhiều thời gian
-
-### Chiến Lược 2: Randomized Search (Cho Tree Models)
-
-**Vấn đề**: Tree models có **không gian tham số rất lớn**
-
-**Ví dụ với LightGBM:**
-
-```python
-lgb_params = {
-    'learning_rate': [0.01, 0.05, 0.1, 0.2],      # 4 giá trị
-    'num_leaves': [31, 50, 100, 200],             # 4 giá trị
-    'max_depth': [3, 5, 7, 10],                   # 4 giá trị
-    'min_child_samples': [20, 50, 100],           # 3 giá trị
-    'subsample': [0.8, 0.9, 1.0],                 # 3 giá trị
-    'colsample_bytree': [0.8, 0.9, 1.0]          # 3 giá trị
-}
-# Tổng: 4×4×4×3×3×3 = 4,320 combinations!
-# Grid Search: 4,320 × 5 CV = 21,600 lần train → QUÁ NHIỀU!
-```
-
-**Giải pháp**: Randomized Search - Chỉ thử **30 combinations ngẫu nhiên**
-
-```python
-from sklearn.model_selection import RandomizedSearchCV
-import lightgbm as lgb
-
-search = RandomizedSearchCV(
-    lgb.LGBMRegressor(random_state=42, verbose=-1),
-    lgb_params,
-    n_iter=30,                     # Chỉ thử 30 combinations
-    cv=5,
-    scoring='neg_mean_squared_error',
-    n_jobs=-1,
-    random_state=42
-)
-search.fit(X_train, y_train)
-
-print(f"Best params: {search.best_params_}")
-# Output: {
-#     'subsample': 0.9,
-#     'num_leaves': 200,
-#     'min_child_samples': 20,
-#     'max_depth': 3,
-#     'learning_rate': 0.1,
-#     'colsample_bytree': 0.8
-# }
-```
-
-**Tại sao dùng Randomized Search cho Tree Models?**
-
-- ✅ Không gian tham số **rất lớn** (6 tham số)
-- ✅ Grid Search sẽ tốn quá nhiều thời gian
-- ✅ Randomized Search thường tìm được vùng tốt với ít iterations hơn
-
-### So Sánh Grid Search vs Randomized Search
-
-| **Tiêu chí**           | **Grid Search**        | **Randomized Search** |
-| ---------------------- | ---------------------- | --------------------- |
-| **Không gian tham số** | Nhỏ (1-2 tham số)      | Lớn (5+ tham số)      |
-| **Số lần thử**         | Tất cả combinations    | Chỉ một phần (n_iter) |
-| **Kết quả**            | Global optimum         | Good enough           |
-| **Thời gian**          | Chậm với nhiều tham số | Nhanh hơn             |
-| **Khi nào dùng?**      | Linear models          | Tree-based models     |
-
-## 4. Kết Quả So Sánh 6 Models
-
-Sau khi train tất cả 6 models với hyperparameter tuning, đây là kết quả:
-
-| **Rank** | **Model**      | **RMSE**   | **MAE**    | **R²**     | **CV Score** |
-| -------- | -------------- | ---------- | ---------- | ---------- | ------------ |
-| 🥇 **1** | **LightGBM**   | **0.1249** | **0.0839** | **0.9058** | **0.01768**  |
-| 🥈 **2** | **Lasso**      | 0.1258     | 0.0859     | 0.9045     | 0.02043      |
-| 🥉 **3** | **ElasticNet** | 0.1276     | 0.0879     | 0.9017     | 0.02020      |
-| 4️⃣       | **XGBoost**    | 0.1288     | 0.0854     | 0.8998     | 0.01825      |
-| 5️⃣       | **Ridge**      | 0.1329     | 0.0883     | 0.8933     | 0.02222      |
-| 6️⃣       | **Huber**      | 0.1901     | 0.0897     | 0.7820     | 0.04617      |
-
-### 📈 Visualization
-
-**Dashboard So Sánh Chi Tiết:**
-
-![Model Comparison Dashboard](models/model_comparison.png)
-
-Biểu đồ này hiển thị 6 góc nhìn khác nhau:
-
-1. **RMSE Comparison**: LightGBM có RMSE thấp nhất
-2. **R² Comparison**: LightGBM có R² cao nhất (90.58%)
-3. **MAE Comparison**: LightGBM có MAE thấp nhất
-4. **CV Score Comparison**: LightGBM ổn định nhất (CV Score = 0.01768)
-5. **All Metrics Comparison**: So sánh tất cả metrics đã normalized
-6. **Ranking Heatmap**: LightGBM đứng đầu tất cả metrics
-
-**Tóm Tắt Nhanh:**
-
-![Model Summary](models/model_summary.png)
-
-- **Bên trái**: RMSE và R² được hiển thị cạnh nhau cho tất cả models
-- **Bên phải**: LightGBM được highlight màu xanh lá - là best model
-
-**Residuals Plot & Actual vs Predicted:**
-
-![Model Residuals and Predictions](models/model_residuals.png)
-
-**Giải thích chi tiết:**
-
-- **Bên trái (Residuals Plot)**:
-
-  - **Trục X**: Predicted Values (giá dự đoán, log scale)
-  - **Trục Y**: Residuals = Actual - Predicted (sai số)
-  - **Đường đỏ nét đứt**: Perfect prediction line (residual = 0)
-  - **Điểm xanh dương**: Mỗi điểm = một căn nhà trong test set
-  - ✅ **Cách đọc**:
-    - Points phân bố **ngẫu nhiên** quanh đường đỏ (y=0) → Model không bias
-    - Không có pattern rõ ràng (funnel, curve) → Model không thiếu features, homoscedasticity tốt
-    - RMSE được hiển thị ở góc trên trái
-
-- **Bên phải (Actual vs Predicted)**:
-  - **Trục X**: Actual Values (giá thực tế, log scale)
-  - **Trục Y**: Predicted Values (giá dự đoán, log scale)
-  - **Đường đỏ nét đứt**: Perfect prediction line (actual = predicted)
-  - **Điểm xanh lá**: Mỗi điểm = một căn nhà trong test set
-  - ✅ **Cách đọc**:
-    - Points nằm **gần đường đỏ** → Model dự đoán chính xác
-    - Points phân bố **đều 2 bên đường đỏ** → Model không bias (không có xu hướng dự đoán cao/thấp)
-    - R² được hiển thị ở góc trên trái (càng gần 1.0 càng tốt)
-
-**Feature Importance Plot:**
-
-![Feature Importance](models/model_feature_importance.png)
-
-**Top 5 Features quan trọng nhất của LightGBM:**
-
-1. **OverallQual** - Chất lượng tổng thể (quan trọng nhất!)
-2. **Neighborhood_target_enc** - Khu vực (target encoding thành công)
-3. **GrLivArea_log** - Diện tích sống (sau log transform)
-4. **GarageArea_yj** - Diện tích garage
-5. **1stFlrSF_log** - Diện tích tầng 1
-
-**Insights:**
-
-- ✅ **Chất lượng và Vị trí** là 2 yếu tố quan trọng nhất
-- ✅ Feature engineering thành công: Neighborhood được target encoding → rất quan trọng
-- ✅ Các features mới (residuals, transformed features) cũng có vai trò
-
-### 🔍 Nhận Xét Tổng Quan
-
-1. **🥇 LightGBM thắng áp đảo**
-
-   - RMSE thấp nhất: 0.1249
-   - R² cao nhất: 0.9058 (giải thích 90.58% variance)
-   - CV Score thấp nhất: 0.01768 (ổn định nhất)
-
-2. **🥈 Lasso đứng thứ 2, gần như ngang LightGBM!**
-
-   - Chênh lệch RMSE chỉ 0.0009 (rất nhỏ - chỉ 0.7%!)
-   - R² = 0.9045 (gần như LightGBM)
-   - Ưu điểm: Interpretable (có thể xem feature coefficients)
-
-3. **Tree-based models (LightGBM, XGBoost) tốt hơn linear models**
-
-   - LightGBM và XGBoost đều top 4
-   - Chứng tỏ dữ liệu có pattern phức tạp, cần model mạnh để bắt được
-
-4. **Linear models vẫn rất tốt**
-
-   - Lasso và ElasticNet đứng top 3
-   - Phù hợp làm baseline hoặc khi cần interpretability
-
-5. **Huber kém nhất**
-   - R² = 0.7820 (thấp hơn nhiều)
-   - Có thể do robust loss không phù hợp với dữ liệu đã clean
-
-## 5. Phân Tích Chi Tiết Best Model: LightGBM
-
-### Best Parameters
-
-```python
-{
-    'subsample': 0.9,           # Dùng 90% samples mỗi tree (tránh overfitting)
-    'num_leaves': 200,          # Tối đa 200 lá (độ phức tạp)
-    'min_child_samples': 20,    # Tối thiểu 20 samples mỗi lá (tránh overfitting)
-    'max_depth': 3,             # Độ sâu tối đa = 3 (cây nông, generalization tốt)
-    'learning_rate': 0.1,       # Tốc độ học = 0.1 (vừa phải)
-    'colsample_bytree': 0.8     # Dùng 80% features mỗi tree (tăng diversity)
-}
-```
-
-### Tại Sao LightGBM Tốt Nhất?
-
-1. **Xử lý Feature Interactions tốt**
-
-   - Dữ liệu nhà đất có nhiều interactions phức tạp:
-     - `OverallQual × Neighborhood`: Nhà chất lượng tốt ở khu tốt = giá rất cao
-     - `GrLivArea × HouseAge`: Nhà lớn cũ = giá thấp hơn nhà lớn mới
-   - Tree-based models tự động bắt được các interactions này
-
-2. **Hyperparameters được tune tốt**
-
-   - `max_depth=3`: Cây nông → Tránh overfitting
-   - `subsample=0.9`, `colsample_bytree=0.8`: Thêm regularization
-   - Balance tốt giữa **bias** (độ chính xác) và **variance** (overfitting)
-
-3. **Performance vượt trội**
-   - R² = 0.9058: Giải thích được **90.58% variance** trong giá nhà
-   - CV Score = 0.01768: Thấp nhất → Model ổn định nhất
-
-**Trade-off:**
-
-- ❌ **Interpretability**: Khó giải thích (black box) → Cần SHAP/LIME để explain
-- ❌ **Resource**: Cần nhiều RAM/CPU hơn linear models
-- ✅ **Accuracy**: Tốt nhất trong 6 models
-
-### So Sánh với Lasso (Model #2)
-
-| **Tiêu chí**            | **LightGBM**             | **Lasso**       |
-| ----------------------- | ------------------------ | --------------- |
-| ✅ **Accuracy**         | RMSE = 0.1249 (tốt nhất) | RMSE = 0.1258   |
-| ✅ **Stability**        | CV = 0.01768 (thấp nhất) | CV = 0.02043    |
-| ✅ **Generalization**   | Test ≈ CV                | Test ≈ CV       |
-| ⚠️ **Interpretability** | Thấp (black box)         | Cao (xem hệ số) |
-
-**Khi nào nên dùng Lasso thay LightGBM?**
-
-✅ **Nên dùng Lasso khi:**
-
-- Cần **explainability** (stakeholders muốn hiểu tại sao model dự đoán như vậy)
-- Deploy trên **resource hạn chế** (edge devices, mobile apps)
-- Cần **baseline đơn giản** trước khi thử ensemble
-
-❌ **Nên dùng LightGBM khi:**
-
-- Ưu tiên **accuracy** cao nhất
-- Có đủ resource
-- Có thể dùng SHAP/LIME để explain
-
-## 6. Kết Luận: Chọn LightGBM
-
-### Quyết Định Cuối Cùng
-
-**✅ Chọn LightGBM vì:**
-
-1. **Accuracy cao nhất**: RMSE 0.1249, R² 0.9058
-2. **Stability tốt nhất**: CV Score 0.01768 (thấp nhất)
-3. **Generalization tốt**: Test performance gần CV performance
-4. **Interpretability có thể bù**: Dùng SHAP/LIME để explain predictions
-
-**Files đã lưu:**
-
-- ✅ `models/best_model.pkl`: Model đã train
-- ✅ `models/best_model_features.json`: Danh sách features
-- ✅ `models/best_model_config.json`: Configuration
-
-### Bài Học Quan Trọng
-
-- 🎯 **Không có model nào là hoàn hảo**: Mỗi model có trade-off riêng
-- 🎯 **Tune hyperparameters quan trọng**: Cùng một model, tune khác → kết quả khác
-- 🎯 **So sánh nhiều models**: Đừng chỉ train 1 model, hãy so sánh nhiều models
-- 🎯 **Accuracy không phải tất cả**: Cần cân nhắc interpretability, resource, v.v.
-
-**Next Steps:**
-
-1. **Deploy vào Production**: Load model từ `best_model.pkl`, predict giá nhà mới
-2. **Explain Predictions**: Dùng SHAP values để giải thích
-3. **Monitor Performance**: Theo dõi model qua thời gian, retrain khi có data mới
-=======
 # VII. Explainable AI (XAI) - Giải thích mô hình
 
 ## 1. Tại sao cần XAI?
@@ -1536,4 +1156,607 @@
 - ⚖️ **Compliance**: Quyết định minh bạch, có thể audit và giải thích
 
 **Kết luận:** XAI không chỉ validate model mà còn cung cấp **actionable insights** giúp đưa ra quyết định tốt hơn! ✅
->>>>>>> 799824f9
+
+# VII. Model Selection: Tìm Kiếm Model Tốt Nhất
+
+## 1. Tại Sao Cần Model Selection?
+
+**Vấn đề**: Không có model nào là hoàn hảo cho mọi bài toán. Mỗi model có điểm mạnh và điểm yếu riêng:
+
+- **Linear Models (Ridge, Lasso)**: Đơn giản, dễ giải thích nhưng có thể không bắt được pattern phức tạp
+- **Tree-based (LightGBM, XGBoost)**: Mạnh mẽ, chính xác cao nhưng khó giải thích
+- **Regularized Models**: Cân bằng giữa độ chính xác và khả năng giải thích
+
+**Giải pháp**: So sánh **6 models khác nhau** để tìm ra model phù hợp nhất.
+
+**Chiến lược trong project này:**
+
+1. ✅ Train 6 models: Ridge, Lasso, ElasticNet, Huber, LightGBM, XGBoost
+2. ✅ Tune hyperparameters cho từng model
+3. ✅ Đánh giá bằng 5-fold Cross-Validation
+4. ✅ So sánh performance và chọn model tốt nhất
+
+## 2. Metrics: Đánh Giá Model Tốt Hay Không?
+
+Chúng ta dùng 3 metrics chính để đánh giá:
+
+### RMSE (Root Mean Squared Error)
+
+```
+RMSE = √[Σ(y_thực - y_dự_đoán)² / n]
+```
+
+- **Ý nghĩa**: Sai số trung bình (càng thấp càng tốt)
+- **Ưu điểm**: Phạt nặng các lỗi lớn (outliers có ảnh hưởng nhiều)
+- **Ví dụ**: RMSE = 0.125 nghĩa là sai số trung bình khoảng 0.125 (trong scale log)
+
+### MAE (Mean Absolute Error)
+
+```
+MAE = Σ|y_thực - y_dự_đoán| / n
+```
+
+- **Ý nghĩa**: Sai số tuyệt đối trung bình (càng thấp càng tốt)
+- **Ưu điểm**: Không bị ảnh hưởng quá nhiều bởi outliers
+- **Ví dụ**: MAE = 0.084 nghĩa là sai số trung bình 0.084
+
+### R² Score (R-squared)
+
+```
+R² = 1 - (SS_res / SS_tot)
+```
+
+- **Ý nghĩa**: Tỷ lệ variance được giải thích bởi model (càng cao càng tốt, tối đa = 1.0)
+- **Ví dụ**: R² = 0.906 nghĩa là model giải thích được 90.6% sự biến thiên của giá nhà
+- **Ưu điểm**: Dễ hiểu, có thể so sánh giữa các models
+
+### Cross-Validation Score
+
+**Vấn đề**: Nếu chỉ train/test một lần, kết quả có thể "may mắn" hoặc "không may"
+
+**Giải pháp**: **5-Fold Cross-Validation**
+
+```
+Dữ liệu được chia thành 5 phần:
+┌─────┬─────┬─────┬─────┬─────┐
+│  1  │  2  │  3  │  4  │  5  │
+└─────┴─────┴─────┴─────┴─────┘
+
+Lần 1: Train trên 2,3,4,5 → Test trên 1
+Lần 2: Train trên 1,3,4,5 → Test trên 2
+...
+Lần 5: Train trên 1,2,3,4 → Test trên 5
+
+→ Tính trung bình 5 kết quả
+```
+
+**Tại sao dùng CV?**
+
+- ✅ Kiểm tra model có **overfitting** không
+- ✅ Đánh giá **stability** của model
+- ✅ Tìm hyperparameters tốt nhất một cách **khách quan**
+
+## 3. Hyperparameter Tuning Strategy
+
+### Chiến Lược 1: Grid Search (Cho Linear Models)
+
+**Ý tưởng**: Thử **TẤT CẢ** các combinations của hyperparameters
+
+**Ví dụ với Ridge:**
+
+```python
+ridge_params = {
+    'alpha': [0.001, 0.01, 0.1, 1, 10, 50, 100]
+}
+# 7 giá trị alpha × 5 CV folds = 35 lần train
+
+from sklearn.model_selection import GridSearchCV
+from sklearn.linear_model import Ridge
+
+search = GridSearchCV(
+    Ridge(random_state=42),
+    ridge_params,
+    cv=5,                           # 5-fold cross-validation
+    scoring='neg_mean_squared_error',
+    n_jobs=-1
+)
+search.fit(X_train, y_train)
+
+print(f"Best alpha: {search.best_params_['alpha']}")
+# Output: Best alpha: 100
+```
+
+**Tại sao dùng Grid Search cho Linear Models?**
+
+- ✅ Không gian tham số nhỏ (1-2 tham số)
+- ✅ Có thể thử hết → Tìm được **global optimum**
+- ✅ Không tốn quá nhiều thời gian
+
+### Chiến Lược 2: Randomized Search (Cho Tree Models)
+
+**Vấn đề**: Tree models có **không gian tham số rất lớn**
+
+**Ví dụ với LightGBM:**
+
+```python
+lgb_params = {
+    'learning_rate': [0.01, 0.05, 0.1, 0.2],      # 4 giá trị
+    'num_leaves': [31, 50, 100, 200],             # 4 giá trị
+    'max_depth': [3, 5, 7, 10],                   # 4 giá trị
+    'min_child_samples': [20, 50, 100],           # 3 giá trị
+    'subsample': [0.8, 0.9, 1.0],                 # 3 giá trị
+    'colsample_bytree': [0.8, 0.9, 1.0]          # 3 giá trị
+}
+# Tổng: 4×4×4×3×3×3 = 4,320 combinations!
+# Grid Search: 4,320 × 5 CV = 21,600 lần train → QUÁ NHIỀU!
+```
+
+**Giải pháp**: Randomized Search - Chỉ thử **30 combinations ngẫu nhiên**
+
+```python
+from sklearn.model_selection import RandomizedSearchCV
+import lightgbm as lgb
+
+search = RandomizedSearchCV(
+    lgb.LGBMRegressor(random_state=42, verbose=-1),
+    lgb_params,
+    n_iter=30,                     # Chỉ thử 30 combinations
+    cv=5,
+    scoring='neg_mean_squared_error',
+    n_jobs=-1,
+    random_state=42
+)
+search.fit(X_train, y_train)
+
+print(f"Best params: {search.best_params_}")
+# Output: {
+#     'subsample': 0.9,
+#     'num_leaves': 200,
+#     'min_child_samples': 20,
+#     'max_depth': 3,
+#     'learning_rate': 0.1,
+#     'colsample_bytree': 0.8
+# }
+```
+
+**Tại sao dùng Randomized Search cho Tree Models?**
+
+- ✅ Không gian tham số **rất lớn** (6 tham số)
+- ✅ Grid Search sẽ tốn quá nhiều thời gian
+- ✅ Randomized Search thường tìm được vùng tốt với ít iterations hơn
+
+### So Sánh Grid Search vs Randomized Search
+
+| **Tiêu chí**           | **Grid Search**        | **Randomized Search** |
+| ---------------------- | ---------------------- | --------------------- |
+| **Không gian tham số** | Nhỏ (1-2 tham số)      | Lớn (5+ tham số)      |
+| **Số lần thử**         | Tất cả combinations    | Chỉ một phần (n_iter) |
+| **Kết quả**            | Global optimum         | Good enough           |
+| **Thời gian**          | Chậm với nhiều tham số | Nhanh hơn             |
+| **Khi nào dùng?**      | Linear models          | Tree-based models     |
+
+## 4. Kết Quả So Sánh 6 Models
+
+Sau khi train tất cả 6 models với hyperparameter tuning, đây là kết quả:
+
+| **Rank** | **Model**      | **RMSE**   | **MAE**    | **R²**     | **CV Score** |
+| -------- | -------------- | ---------- | ---------- | ---------- | ------------ |
+| 🥇 **1** | **LightGBM**   | **0.1249** | **0.0839** | **0.9058** | **0.01768**  |
+| 🥈 **2** | **Lasso**      | 0.1258     | 0.0859     | 0.9045     | 0.02043      |
+| 🥉 **3** | **ElasticNet** | 0.1276     | 0.0879     | 0.9017     | 0.02020      |
+| 4️⃣       | **XGBoost**    | 0.1288     | 0.0854     | 0.8998     | 0.01825      |
+| 5️⃣       | **Ridge**      | 0.1329     | 0.0883     | 0.8933     | 0.02222      |
+| 6️⃣       | **Huber**      | 0.1901     | 0.0897     | 0.7820     | 0.04617      |
+
+### 📈 Visualization
+
+**Dashboard So Sánh Chi Tiết:**
+
+![Model Comparison Dashboard](models/model_comparison.png)
+
+Biểu đồ này hiển thị 6 góc nhìn khác nhau:
+
+1. **RMSE Comparison**: LightGBM có RMSE thấp nhất
+2. **R² Comparison**: LightGBM có R² cao nhất (90.58%)
+3. **MAE Comparison**: LightGBM có MAE thấp nhất
+4. **CV Score Comparison**: LightGBM ổn định nhất (CV Score = 0.01768)
+5. **All Metrics Comparison**: So sánh tất cả metrics đã normalized
+6. **Ranking Heatmap**: LightGBM đứng đầu tất cả metrics
+
+**Tóm Tắt Nhanh:**
+
+![Model Summary](models/model_summary.png)
+
+- **Bên trái**: RMSE và R² được hiển thị cạnh nhau cho tất cả models
+- **Bên phải**: LightGBM được highlight màu xanh lá - là best model
+
+**Residuals Plot & Actual vs Predicted:**
+
+![Model Residuals and Predictions](models/model_residuals.png)
+
+**Giải thích chi tiết:**
+
+- **Bên trái (Residuals Plot)**:
+
+  - **Trục X**: Predicted Values (giá dự đoán, log scale)
+  - **Trục Y**: Residuals = Actual - Predicted (sai số)
+  - **Đường đỏ nét đứt**: Perfect prediction line (residual = 0)
+  - **Điểm xanh dương**: Mỗi điểm = một căn nhà trong test set
+  - ✅ **Cách đọc**:
+    - Points phân bố **ngẫu nhiên** quanh đường đỏ (y=0) → Model không bias
+    - Không có pattern rõ ràng (funnel, curve) → Model không thiếu features, homoscedasticity tốt
+    - RMSE được hiển thị ở góc trên trái
+
+- **Bên phải (Actual vs Predicted)**:
+  - **Trục X**: Actual Values (giá thực tế, log scale)
+  - **Trục Y**: Predicted Values (giá dự đoán, log scale)
+  - **Đường đỏ nét đứt**: Perfect prediction line (actual = predicted)
+  - **Điểm xanh lá**: Mỗi điểm = một căn nhà trong test set
+  - ✅ **Cách đọc**:
+    - Points nằm **gần đường đỏ** → Model dự đoán chính xác
+    - Points phân bố **đều 2 bên đường đỏ** → Model không bias (không có xu hướng dự đoán cao/thấp)
+    - R² được hiển thị ở góc trên trái (càng gần 1.0 càng tốt)
+
+**Feature Importance Plot:**
+
+![Feature Importance](models/model_feature_importance.png)
+
+**Top 5 Features quan trọng nhất của LightGBM:**
+
+1. **OverallQual** - Chất lượng tổng thể (quan trọng nhất!)
+2. **Neighborhood_target_enc** - Khu vực (target encoding thành công)
+3. **GrLivArea_log** - Diện tích sống (sau log transform)
+4. **GarageArea_yj** - Diện tích garage
+5. **1stFlrSF_log** - Diện tích tầng 1
+
+**Insights:**
+
+- ✅ **Chất lượng và Vị trí** là 2 yếu tố quan trọng nhất
+- ✅ Feature engineering thành công: Neighborhood được target encoding → rất quan trọng
+- ✅ Các features mới (residuals, transformed features) cũng có vai trò
+
+### 🔍 Nhận Xét Tổng Quan
+
+1. **🥇 LightGBM thắng áp đảo**
+
+   - RMSE thấp nhất: 0.1249
+   - R² cao nhất: 0.9058 (giải thích 90.58% variance)
+   - CV Score thấp nhất: 0.01768 (ổn định nhất)
+
+2. **🥈 Lasso đứng thứ 2, gần như ngang LightGBM!**
+
+   - Chênh lệch RMSE chỉ 0.0009 (rất nhỏ - chỉ 0.7%!)
+   - R² = 0.9045 (gần như LightGBM)
+   - Ưu điểm: Interpretable (có thể xem feature coefficients)
+
+3. **Tree-based models (LightGBM, XGBoost) tốt hơn linear models**
+
+   - LightGBM và XGBoost đều top 4
+   - Chứng tỏ dữ liệu có pattern phức tạp, cần model mạnh để bắt được
+
+4. **Linear models vẫn rất tốt**
+
+   - Lasso và ElasticNet đứng top 3
+   - Phù hợp làm baseline hoặc khi cần interpretability
+
+5. **Huber kém nhất**
+   - R² = 0.7820 (thấp hơn nhiều)
+   - Có thể do robust loss không phù hợp với dữ liệu đã clean
+
+## 5. Phân Tích Chi Tiết Best Model: LightGBM
+
+### Best Parameters
+
+```python
+{
+    'subsample': 0.9,           # Dùng 90% samples mỗi tree (tránh overfitting)
+    'num_leaves': 200,          # Tối đa 200 lá (độ phức tạp)
+    'min_child_samples': 20,    # Tối thiểu 20 samples mỗi lá (tránh overfitting)
+    'max_depth': 3,             # Độ sâu tối đa = 3 (cây nông, generalization tốt)
+    'learning_rate': 0.1,       # Tốc độ học = 0.1 (vừa phải)
+    'colsample_bytree': 0.8     # Dùng 80% features mỗi tree (tăng diversity)
+}
+```
+
+### Tại Sao LightGBM Tốt Nhất?
+
+1. **Xử lý Feature Interactions tốt**
+
+   - Dữ liệu nhà đất có nhiều interactions phức tạp:
+     - `OverallQual × Neighborhood`: Nhà chất lượng tốt ở khu tốt = giá rất cao
+     - `GrLivArea × HouseAge`: Nhà lớn cũ = giá thấp hơn nhà lớn mới
+   - Tree-based models tự động bắt được các interactions này
+
+2. **Hyperparameters được tune tốt**
+
+   - `max_depth=3`: Cây nông → Tránh overfitting
+   - `subsample=0.9`, `colsample_bytree=0.8`: Thêm regularization
+   - Balance tốt giữa **bias** (độ chính xác) và **variance** (overfitting)
+
+3. **Performance vượt trội**
+   - R² = 0.9058: Giải thích được **90.58% variance** trong giá nhà
+   - CV Score = 0.01768: Thấp nhất → Model ổn định nhất
+
+**Trade-off:**
+
+- ❌ **Interpretability**: Khó giải thích (black box) → Cần SHAP/LIME để explain
+- ❌ **Resource**: Cần nhiều RAM/CPU hơn linear models
+- ✅ **Accuracy**: Tốt nhất trong 6 models
+
+### So Sánh với Lasso (Model #2)
+
+| **Tiêu chí**            | **LightGBM**             | **Lasso**       |
+| ----------------------- | ------------------------ | --------------- |
+| ✅ **Accuracy**         | RMSE = 0.1249 (tốt nhất) | RMSE = 0.1258   |
+| ✅ **Stability**        | CV = 0.01768 (thấp nhất) | CV = 0.02043    |
+| ✅ **Generalization**   | Test ≈ CV                | Test ≈ CV       |
+| ⚠️ **Interpretability** | Thấp (black box)         | Cao (xem hệ số) |
+
+**Khi nào nên dùng Lasso thay LightGBM?**
+
+✅ **Nên dùng Lasso khi:**
+
+- Cần **explainability** (stakeholders muốn hiểu tại sao model dự đoán như vậy)
+- Deploy trên **resource hạn chế** (edge devices, mobile apps)
+- Cần **baseline đơn giản** trước khi thử ensemble
+
+❌ **Nên dùng LightGBM khi:**
+
+- Ưu tiên **accuracy** cao nhất
+- Có đủ resource
+- Có thể dùng SHAP/LIME để explain
+
+## 6. Kết Luận: Chọn LightGBM
+
+### Quyết Định Cuối Cùng
+
+**✅ Chọn LightGBM vì:**
+
+1. **Accuracy cao nhất**: RMSE 0.1249, R² 0.9058
+2. **Stability tốt nhất**: CV Score 0.01768 (thấp nhất)
+3. **Generalization tốt**: Test performance gần CV performance
+4. **Interpretability có thể bù**: Dùng SHAP/LIME để explain predictions
+
+**Files đã lưu:**
+
+- ✅ `models/best_model.pkl`: Model đã train
+- ✅ `models/best_model_features.json`: Danh sách features
+- ✅ `models/best_model_config.json`: Configuration
+
+### Bài Học Quan Trọng
+
+- 🎯 **Không có model nào là hoàn hảo**: Mỗi model có trade-off riêng
+- 🎯 **Tune hyperparameters quan trọng**: Cùng một model, tune khác → kết quả khác
+- 🎯 **So sánh nhiều models**: Đừng chỉ train 1 model, hãy so sánh nhiều models
+- 🎯 **Accuracy không phải tất cả**: Cần cân nhắc interpretability, resource, v.v.
+
+**Next Steps:**
+
+1. **Deploy vào Production**: Load model từ `best_model.pkl`, predict giá nhà mới
+2. **Explain Predictions**: Dùng SHAP values để giải thích
+3. **Monitor Performance**: Theo dõi model qua thời gian, retrain khi có data mới
+
+# VIII. Explainable AI (XAI) - Giải thích mô hình
+
+## 1. Tại sao cần XAI?
+
+Trong dự báo giá nhà, **khả năng giải thích** không chỉ là "nice-to-have" mà là **yêu cầu bắt buộc**:
+
+- 🏠 **Người mua nhà**: "Tại sao căn nhà này đắt/như vậy?"
+- 🏦 **Ngân hàng**: "Yếu tố nào quyết định giá trị thế chấp?"
+- 🏢 **Nhà đầu tư**: "Nên cải thiện gì để tăng giá trị?"
+- ⚖️ **Compliance**: Tránh discrimination, đảm bảo quyết định minh bạch
+
+**Chiến lược XAI 4 lớp:**
+1. **Global**: Feature importance (toàn bộ dataset)
+2. **Local**: SHAP values (từng prediction cụ thể)
+3. **Interaction**: Partial Dependence Plots
+4. **Coefficients**: Linear model interpretation
+
+## 2. Global Feature Importance
+
+### Top 10 Features Quan Trọng Nhất
+
+Từ **Ridge Regression coefficients**, đây là những features có ảnh hưởng mạnh nhất đến giá nhà:
+
+| Rank | Feature | Coefficient | Impact | Ý nghĩa |
+|------|---------|-------------|--------|---------|
+| 🥇 #1 | **Neighborhood** | +0.739 | ⬆️⬆️⬆️ | Khu vực tốt = giá cao |
+| 🥈 #2 | **OverallQual** | +0.521 | ⬆️⬆️⬆️ | Chất lượng tổng thể |
+| 🥉 #3 | **GrLivArea** | +0.487 | ⬆️⬆️⬆️ | Diện tích sống lớn |
+| #4 | **GarageArea** | +0.312 | ⬆️⬆️ | Garage rộng |
+| #5 | **ExterQual** | +0.298 | ⬆️⬆️ | Ngoại thất đẹp |
+| #6 | **KitchenQual** | +0.265 | ⬆️⬆️ | Bếp chất lượng |
+| #7 | **BasementResid** | +0.234 | ⬆️ | Basement lớn bất thường |
+| #8 | **HouseAge** | **-0.189** | ⬇️ | Nhà cũ = giá thấp hơn |
+| #9 | **HasGarage** | +0.178 | ⬆️ | Có garage |
+| #10 | **OverallCond** | +0.156 | ⬆️ | Điều kiện tốt |
+
+**Insight chính:**
+- 🏆 **Top 3** (Neighborhood, OverallQual, GrLivArea) chiếm **~50%** tác động đến giá
+- ⚠️ **HouseAge** có coefficient âm → Nhà cũ hơn = giá thấp hơn
+- 💡 **Location** vẫn là yếu tố #1: "Location, location, location!"
+
+### Bước nhảy giá theo Quality
+
+**Ví dụ với ExterQual (ngoại thất):**
+
+| Quality Level | Ordinal Value | Mean Price | Chênh lệch |
+|---------------|---------------|------------|------------|
+| Po (Poor) | 0 | $95,000 | - |
+| Fa (Fair) | 1 | $115,000 | +$20,000 |
+| TA (Average) | 2 | $145,000 | +$30,000 |
+| Gd (Good) | 3 | $195,000 | +$50,000 |
+| Ex (Excellent) | 4 | **$368,000** | **+$173,000** |
+
+💡 **Nhảy vọt**: TA → Ex = **+154% giá trị** ($145K → $368K)!
+
+## 3. Local Explainability: SHAP Values
+
+**SHAP (SHapley Additive exPlanations)** giải thích từng prediction cụ thể bằng cách phân bổ contribution của mỗi feature.
+
+### Ví dụ: "Tại sao căn nhà này đắt?"
+
+**Căn nhà cụ thể:** Predicted = $350,000 (baseline = $163,000)
+
+**SHAP Waterfall Analysis:**
+
+```
+Baseline Price:        $163,000 (12.024 log)
+                        │
++ Neighborhood premium  +$45,200  (neighborhood cao cấp)
+                        │
++ OverallQual xuất sắc  +$38,500  (chất lượng 9/10)
+                        │
++ Diện tích lớn         +$32,100  (2,400 sqft)
+                        │
++ Garage rộng           +$18,700  (600 sqft garage)
+                        │
++ Ngoại thất đẹp        +$15,200  (ExterQual = Ex)
+                        │
++ Bếp đẹp               +$12,800  (KitchenQual = Gd)
+                        │
++ Basement lớn          +$9,500   (basement bất thường)
+                        │
++ Có garage             +$8,200   (HasGarage = 1)
+                        │
+- Nhà cũ                -$6,800   (HouseAge = 45 năm)
+                        │
+└─ Final Prediction:    $350,000  (12.587 log)
+```
+
+**Kết luận:** Căn nhà này đắt hơn **$187,000 (+114.7%)** chủ yếu vì:
+1. **Neighborhood cao cấp** (+$45K, 24% premium)
+2. **Chất lượng xuất sắc** (+$38K, 20% premium)
+3. **Diện tích lớn** (+$32K, 17% premium)
+
+### Feature Interactions
+
+**Ví dụ: OverallQual × GrLivArea**
+
+| Quality Level | Small Area (1,500 sqft) | Large Area (2,500 sqft) | Premium |
+|---------------|-------------------------|-------------------------|---------|
+| Low (4/10) | $125,000 | $155,000 | +$30K |
+| Medium (6/10) | $165,000 | $215,000 | +$50K |
+| High (8/10) | $225,000 | **$310,000** | **+$85K** |
+
+💡 **Synergy effect**: High Quality + Large Area = **Premium combination** ($85K premium so với baseline)
+
+## 4. Partial Dependence: Mối quan hệ Feature-Target
+
+### Ví dụ 1: GrLivArea (Diện tích sống)
+
+```
+Giá (log scale)
+    12.8 ┤
+    12.6 ┤                                    ╭─── (diminishing returns)
+    12.4 ┤                              ╭─────╯
+    12.2 ┤                        ╭─────╯
+    12.0 ┤                  ╭─────╯
+    11.8 ┤            ╭─────╯
+    11.6 ┤      ╭─────╯
+    11.4 ┤─────╯
+        6.0  6.5  7.0  7.5  8.0  8.5  9.0
+            GrLivArea (log scale)
+```
+
+**Interpretation:**
+- **Tăng dần**: Diện tích lớn hơn → Giá cao hơn (gần tuyến tính)
+- **Diminishing returns**: Vùng > 8.0 (log) → Slope giảm
+- **Thực tế**: Tăng **10% diện tích** (2000 → 2200 sqft) → Giá tăng **~3-5%** ($6,000 - $10,000)
+
+### Ví dụ 2: HouseAge (Tuổi nhà)
+
+```
+Giá (log scale)
+    12.2 ┤
+    12.0 ┤─────╮
+    11.8 ┤     │
+    11.6 ┤     │───╮  (depreciation curve)
+    11.4 ┤     │   │
+    11.2 ┤     │   │───╮
+    11.0 ┤     │   │   └─── (giảm chậm sau 30 năm)
+       0    10   20   30   40   50
+           HouseAge (năm)
+```
+
+**Interpretation:**
+- **Giảm nhanh**: 0-20 năm → Depreciation ~1.5%/năm
+- **Giảm chậm**: Sau 30 năm → Depreciation ~0.5%/năm
+- **Thực tế**: Nhà 5 tuổi vs 25 tuổi → Chênh lệch **~$35,000** (≈20%)
+
+## 5. Practical Use Cases
+
+### Use Case 1: "Tại sao căn nhà này đắt?"
+
+**Scenario:** Căn nhà được định giá $350,000 vs median $163,000
+
+**XAI Explanation:**
+
+| Yếu tố | Đóng góp | % Premium | Lý do |
+|--------|----------|-----------|-------|
+| 🏆 Neighborhood | +$45,200 | 27.7% | Khu vực cao cấp (Northridge Heights) |
+| ⭐ OverallQual | +$38,500 | 23.6% | Chất lượng 9/10 (xuất sắc) |
+| 📐 GrLivArea | +$32,100 | 19.7% | Diện tích 2,400 sqft (lớn) |
+| 🚗 GarageArea | +$18,700 | 11.5% | Garage 600 sqft (rộng) |
+| 🏛️ ExterQual | +$15,200 | 9.3% | Ngoại thất Excellent |
+| 🍳 KitchenQual | +$12,800 | 7.9% | Bếp Good quality |
+| **Tổng Premium** | **+$162,500** | **99.7%** | |
+
+**Kết luận:** Căn nhà này đắt vì **location premium** + **chất lượng cao** + **diện tích lớn**.
+
+### Use Case 2: "Nên cải thiện gì để tăng giá trị?"
+
+**Scenario:** Căn nhà giá $120,000, muốn tăng lên $150,000+
+
+**Đề xuất cải thiện (theo ROI):**
+
+| Hành động | Tăng giá ước tính | Chi phí ước tính | ROI | Ưu tiên |
+|-----------|-------------------|------------------|-----|---------|
+| 🚗 **Thêm Garage** | +$28,400 | $15,000 - $30,000 | **High** | ⭐⭐⭐ |
+| 🏛️ Nâng ExterQual (TA→Gd) | +$18,200 | $10,000 - $25,000 | Medium | ⭐⭐ |
+| 🍳 Nâng KitchenQual (TA→Gd) | +$15,800 | $8,000 - $20,000 | Medium | ⭐⭐ |
+| 🔥 Thêm Fireplace | +$10,500 | $5,000 - $12,000 | Medium | ⭐ |
+| 🏠 Thêm 2nd Floor | +$8,700 | $40,000 - $60,000 | Low | - |
+
+**Khuyến nghị:**
+1. ✅ **Thêm garage** → ROI cao nhất, chi phí hợp lý
+2. ✅ **Nâng cấp ngoại thất** → Impact tốt, chi phí vừa phải
+3. ❌ **Thêm tầng 2** → Chi phí quá cao, ROI thấp
+
+**Kết quả:** Tổng đầu tư **~$25,000** → Tăng giá **+$46,400** → **ROI = 186%** ✅
+
+## 6. Tổng kết Insights
+
+### Key Findings
+
+```
+├─ Top 3 Features quan trọng nhất:
+│  ├─ Neighborhood (0.739) → "Location, location, location!"
+│  ├─ OverallQual (0.521) → Chất lượng tổng thể
+│  └─ GrLivArea (0.487) → Diện tích sống
+│
+├─ Negative Impact:
+│  ├─ HouseAge (-0.189) → Nhà cũ = giá thấp
+│  └─ KitchenAbvGr_Binned (-0.056) → Multi-kitchen = duplex
+│
+├─ Feature Interactions:
+│  ├─ OverallQual × GrLivArea: Synergy mạnh (+$85K premium)
+│  └─ Neighborhood × OverallQual: Location premium
+│
+└─ Practical Insights:
+   ├─ Nâng ExterQual TA→Ex: +$223,000 (+154%)
+   ├─ Thêm garage: +$18K - $28K (ROI cao)
+   └─ Nâng cấp kitchen: +$12K - $20K (ROI trung bình)
+```
+
+### XAI Value Proposition
+
+**XAI = Trust + Actionability + Compliance**
+
+- 🏠 **Người mua**: Hiểu giá trị thực, tránh overpay
+- 🏢 **Nhà đầu tư**: Biết nên cải thiện gì để tăng ROI
+- 🏦 **Ngân hàng**: Đánh giá rủi ro và giá trị thế chấp chính xác
+- ⚖️ **Compliance**: Quyết định minh bạch, có thể audit và giải thích
+
+**Kết luận:** XAI không chỉ validate model mà còn cung cấp **actionable insights** giúp đưa ra quyết định tốt hơn! ✅